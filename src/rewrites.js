--- conflicted
+++ resolved
@@ -1,9 +1,5 @@
 
-<<<<<<< HEAD
 import {edit, finalize, prefixNode, addParent, rawHierarchyConnection, linkName} from './utils'
-=======
-import {edit, finalize, prefixNode, addParent, hierarchyConnection} from './utils'
->>>>>>> f9978715
 import _ from 'lodash'
 
 export function prefixMapping (parent, changeSet) {
@@ -44,21 +40,7 @@
     }
   })
 }
-/*
-function connectHierarchyEdges (graph, edgeHierarchy) {
-  var eh = edgeHierarchy
-  var name = eh[1][0].node
-  var last = eh[1].length - 1
-  var linkId = `[${eh[0].v}@${eh[2].outPort}→${eh[0].w}@${eh[2].inPort}`
-  var start = {v: eh[0].v, w: name, value: {outPort: graph.edge(eh[0]).outPort, inPort: linkId, inType: 'out'}}
-  var lastEh = eh[1][last]
-  var end = {v: lastEh.node, w: eh[0].w, value: {outPort: linkId, outType: 'in', inPort: graph.edge(eh[0]).inPort}}
-  var pairs = _.zip(eh[1], _.tail(eh[1])).slice(0, -1)
-  return _.concat([start],
-    _.map(pairs, (p) => ({v: p[0].node, w: p[1].node, value: {outPort: linkId, outType: p[0].type, inPort: linkId, inType: p[1].type}})),
-    [end])
-}
-*/
+
 function linkEdge ([h1, h2]) {
   return {v: h1.node, w: h2.node, value: {outPort: h1.port, outType: h1.type, inPort: h2.port, inType: h2.type}}
 }
@@ -89,7 +71,6 @@
  * A edge is a connection between two nodes that share a common parent
  * This function returns a list of edges for a link (length >= 1)
  */
-<<<<<<< HEAD
 export function linkToEdges (graph, link) {
   return linkEdgePortConvert(graph, link).edges
 }
@@ -102,43 +83,6 @@
   var edgePortLinks = _.map(links, (e) => linkEdgePortConvert(graph, e))
   return edgePortLinks
 }
-/*
-function addConformityLink (graph, node, port) {
-  var nodeVal = graph.node(node)
-  if (!isConformityPort(port)) return
-  return {
-    v: node,
-    value: _.merge({}, nodeVal, {links: _.concat(nodeVal.links || [], [port])}),
-    parent: graph.parent(node)
-  }
-}
-
-/**
- * Add links to nodes that are on the edges to allow calling
- *//*
-function addConformityLinks (graph, edges) {
-  var nonConfEdges = _.filter(edges, (e) => isConformityEdge)
-  var nodes = _(nonConfEdges)
-    .map((e) => {
-      return _([[e.v, e.value.outPort], [e.w, e.value.inPort]])
-        .map((v) => {
-          var node = addConformityLink(graph, v[0], v[1])
-          return (node) ? [v[1], node] : null
-        })
-        .compact()
-        .value()
-    })
-    .flatten()
-    .uniqBy((n) => {
-      return n[0] + n[1].v
-    })
-    .map((n) => n[1])
-    .flatten()
-    .value()
-  console.log(nodes)
-  return nodes
-}
-*/
 
 function linksCPorts (linkList) {
   var links = _(linkList)
@@ -154,9 +98,6 @@
 export function rewriteNonConformEdges (graph, edges) {
   var editGraph = edit(graph)
   var linkEdges = convertNonConformEdgeList(graph, edges)
-  /* var newNodes = addConformityLinks(graph, linkEdges)
-  console.log(JSON.stringify(linkEdges, null, 2))
-  console.log(newNodes)*/
   var newEdges = _(linkEdges).map('edges').flatten().value()
   var nodes = linksCPorts(linkEdges)
   editGraph.edges = _.concat(editGraph.edges, newEdges)
@@ -167,17 +108,6 @@
       return n
     }
   })
-=======
-/* function addConformityLinks (graph, edges) {
-  var nonConfEdges = _.filter(edges, (e) => isConformityEdge)
-} */
-
-export function rewriteNonConformEdges (graph, edges) {
-  var editGraph = edit(graph)
-  var newEdges = convertNonConformEdgeList(graph, edges)
-  // var nodes = addConformityLinks(graph, newEdges)
-  editGraph.edges = _.concat(editGraph.edges, _.flatten(newEdges))
->>>>>>> f9978715
   return finalize(editGraph)
 }
 
