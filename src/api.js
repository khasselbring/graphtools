--- conflicted
+++ resolved
@@ -1,12 +1,7 @@
 
 import * as walk from './walk'
 import * as rewrite from './rewrites'
-<<<<<<< HEAD
 import * as utils from './utils'
-
-export {walk as walk, rewrite as rewrite, utils as utils}
-=======
 import * as walkPort from './walkPort'
 
-export {walk as walk, rewrite as rewrite, walkPort as walkPort}
->>>>>>> f9978715
+export {walk as walk, rewrite as rewrite, utils as utils, walkPort as walkPort}